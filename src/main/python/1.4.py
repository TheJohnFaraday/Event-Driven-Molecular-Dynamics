--- conflicted
+++ resolved
@@ -1,337 +1,316 @@
-import matplotlib.pyplot as plt
-import numpy as np
-from matplotlib.ticker import FuncFormatter
-import matplotlib.cm as cm
-import glob
-from collections import defaultdict
-import argparse
-import os
-
-# Simulation constants
-L = 0.1  # Container diameter (m)
-R = 0.005  # Obstacle radius (m)
-CONTAINER_RADIUS = L / 2  # 0.05 m
-OBSTACLE_RADIUS = R  # 0.005 m
-
-def find_obstacle_wall_time(files, particle_id=0):
-    """
-    Find the time when the obstacle reaches the wall by analyzing simulation data.
-    Returns the minimum time across all files where the obstacle reaches the wall boundary.
-    """
-    wall_times = []
-
-    for file in files:
-        times, positions = load_positions(file, particle_id)
-
-        if len(times) == 0 or len(positions) == 0:
-            continue
-
-        # Calculate radial distance from center for each position
-        radial_distances = np.sqrt(positions[:, 0]**2 + positions[:, 1]**2)
-
-        # Find when obstacle reaches wall boundary (container_radius - obstacle_radius)
-        wall_boundary = CONTAINER_RADIUS - OBSTACLE_RADIUS  # 0.045 m
-
-        # Find first time when obstacle reaches or exceeds wall boundary
-        wall_reached = radial_distances >= wall_boundary
-
-        if np.any(wall_reached):
-            # Find the first occurrence
-            first_wall_time_idx = np.where(wall_reached)[0][0]
-            wall_time = times[first_wall_time_idx]
-            wall_times.append(wall_time)
-            print(f"  {file}: Obstacle reaches wall at t = {wall_time:.4f} s")
-        else:
-            print(f"  {file}: Obstacle never reaches wall (max distance: {np.max(radial_distances):.4f} m)")
-
-    if not wall_times:
-        print("Warning: Obstacle never reaches wall in any file. Using full simulation time.")
-        return None
-
-    # Return the minimum time across all files
-    min_wall_time = min(wall_times)
-    print(f"Earliest wall collision time across all files: {min_wall_time:.4f} s")
-    return min_wall_time
-
-def load_positions(filename, particle_id=0):
-    """Parse simulation output file and extract particle positions over time."""
-    with open(filename, "r") as f:
-        content = f.read()
-
-    blocks = content.split("---")
-    times, positions = [], []
-
-    for block in blocks:
-        lines = block.strip().split("\n")
-        if len(lines) < 2:
-            continue
-
-        time = float(lines[0])
-        times.append(time)
-
-        for line in lines[1:]:
-            parts = line.strip().split()
-            if len(parts) < 5:
-                continue
-
-            idx, x, y, vx, vy = map(float, parts)
-            if int(idx) == particle_id:  # Track specified particle
-                positions.append((x, y))
-                break
-
-    return np.array(times), np.array(positions)
-
-def group_by_time_bin(times, values, dt_bin=0.001):
-    binned = defaultdict(list)
-    for t, v in zip(times, values):
-        t_bin = round(t / dt_bin) * dt_bin
-        binned[t_bin].append(v)
-    return binned
-
-def format_func(value, _):
-    if value == 0 or np.isclose(value, 0):
-        return "0"
-    try:
-        exponent = int(np.floor(np.log10(abs(value))))
-        base = value / 10**exponent
-        if np.isclose(base, 1):
-            return r"$10^{%d}$" % exponent
-        else:
-            return r"$%.1f \times 10^{%d}$" % (base, exponent)
-    except:
-        return ""
-
-def main():
-    parser = argparse.ArgumentParser(description="Análisis de DCM para partícula grande (M=3kg) - Event-Driven MD")
-    parser.add_argument("--tmax", type=float, default=None,
-                       help="Tiempo máximo para el análisis (s) - si no se especifica, se calcula automáticamente")
-    parser.add_argument("--dt-bin", type=float, default=0.001,
-                       help="Intervalo de tiempo para agrupación (s) - debe ser consistente con el cálculo DCM")
-    parser.add_argument("--particle-id", type=int, default=0,
-                       help="ID de la partícula grande a analizar (default: 0)")
-    args = parser.parse_args()
-
-    # Main processing
-    dt_bin = args.dt_bin
-    all_files = sorted(glob.glob("output/*"))
-
-    print(f"Analizando partícula ID: {args.particle_id} (M=3kg)")
-    print(f"dt_bin para agrupación: {dt_bin:.6f} s")
-    print(f"Archivos encontrados: {len(all_files)}")
-
-    # Calculate maximum time automatically if not provided
-    if args.tmax is None:
-        print("Calculando tiempo máximo automáticamente...")
-        t_max = find_obstacle_wall_time(all_files, args.particle_id)
-    else:
-        t_max = args.tmax
-        print(f"Usando tiempo máximo especificado: {t_max:.4f} s")
-
-    dcms_by_time = defaultdict(list)
-    max_times = []
-
-    # First pass: compute minimum common time
-    for file in all_files:
-        times, _ = load_positions(file, args.particle_id)
-        if len(times) > 0:
-            max_times.append(times[-1])
-
-    if not max_times:
-        print("Error: No valid data found in any files")
-        exit()
-
-    t_min = max(max_times)
-    
-    # Use the automatically calculated time if --tmax was not provided
-    if args.tmax is None:
-        if t_max is not None:
-            t_max = min(t_max, t_min)  # Use the smaller of calculated wall time or available data
-        else:
-            t_max = t_min  # If no wall collision found, use full available time
-    else:
-        t_max = args.tmax
-
-    print(f"Tiempo de corte (mínimo entre todas las corridas): {t_min:.4f} s")
-    if args.tmax is not None:
-        print(f"Tiempo máximo limitado a: {t_max:.4f} s")
-    else:
-        print(f"Tiempo máximo calculado automáticamente: {t_max:.4f} s")
-
-    # Second pass: collect DCMs
-    for file in all_files:
-        times, positions = load_positions(file, args.particle_id)
-
-        if len(times) == 0 or len(positions) == 0:
-            print(f"Warning: No data found in {file}")
-            continue
-
-        # Apply time limits
-        mask = (times >= 0) & (times <= t_max)
-        times = times[mask]
-        positions = positions[mask]
-
-        if len(times) == 0:
-            print(f"Warning: No data within time range for {file}")
-            continue
-
-        # Calculate DCM from TRUE initial position (t=0)
-        # This is crucial for correct DCM calculation
-        initial_pos = positions[0]  # Position at t=0
-        dcm = np.sum((positions - initial_pos)**2, axis=1)
-
-        # Group by time bins for ensemble averaging
-        binned = group_by_time_bin(times, dcm, dt_bin=dt_bin)
-        for t_bin, z2 in binned.items():
-            dcms_by_time[t_bin].extend(z2 if isinstance(z2, list) else [z2])
-
-    # Sort and compute stats
-    sorted_times = sorted(dcms_by_time.keys())
-    mean_dcm = [np.mean(dcms_by_time[t]) for t in sorted_times]
-    std_dcm  = [np.std(dcms_by_time[t]) for t in sorted_times]
-
-    print(f"Datos cargados y agrupados: {len(sorted_times)} elementos")
-    print(f"Rango temporal: {sorted_times[0]:.4f} - {sorted_times[-1]:.4f} s")
-
-    # Convert to numpy arrays for calculations
-    sorted_times = np.array(sorted_times)
-    mean_dcm = np.array(mean_dcm)
-    std_dcm = np.array(std_dcm)
-
-    # Linear fit for diffusion coefficient (forced through origin)
-    # DCM = 4*D*t, so we fit y = mx where m = 4*D
-    slope = np.sum(sorted_times * mean_dcm) / np.sum(sorted_times**2)
-    D = slope / 4  # D = slope/4 for 2D diffusion
-    fit_line = slope * sorted_times  # y = mx (no intercept)
-
-    # Calculate R² and residuals for fit quality
-    residuals = np.array(mean_dcm) - np.array(fit_line)
-    ss_res = np.sum(residuals**2)
-    ss_tot = np.sum((mean_dcm - np.mean(mean_dcm))**2)
-    r_squared = 1 - (ss_res / ss_tot) if ss_tot > 0 else 1
-    residual_std = np.std(residuals)
-
-    # Error analysis for E(D) plot
-    optimal_slope = slope
-    optimal_D = D
-
-    # Create a range of D values to test around the optimal one
-    d_range = np.linspace(optimal_D * 0.5, optimal_D * 1.5, 200)
-
-    # Calculate the error E(D) for each D value
-    # E(D) = sum_i [y_i - f(x_i, D)]^2, where f(x_i, D) = (4*D)*x_i (no intercept)
-    fit_errors = []
-    for d_val in d_range:
-        current_slope = 4 * d_val
-        predicted_dcm = current_slope * sorted_times  # No intercept
-        error = np.sum((np.array(mean_dcm) - predicted_dcm)**2)
-        fit_errors.append(error)
-
-    print(f"Coeficiente de difusión: D = {D:.6e} m²/s")
-    print(f"R² del ajuste: {r_squared:.6f}")
-
-    # Set style for better looking plots
-    plt.style.use('default')
-
-    # --- PLOT 1: DCM vs Time ---
-    fig_dcm, ax_dcm = plt.subplots(figsize=(12, 8))
-
-    ax_dcm.fill_between(sorted_times,
-                   np.array(mean_dcm) - np.array(std_dcm),
-                   np.array(mean_dcm) + np.array(std_dcm),
-                   color="#2E86AB", alpha=0.2, label="±1σ")
-
-    ax_dcm.plot(sorted_times, mean_dcm, color="#2E86AB", linewidth=1.2, alpha=0.9, label="DCM (Ensemble)")
-
-    ax_dcm.plot(sorted_times, fit_line, color="#A23B72", linewidth=3,
-            label=f"Ajuste Lineal (D={D:.2e} m²/s)")
-<<<<<<< HEAD
-    
-    #title_text_dcm = f"Desplazamiento Cuadrático Medio - Partícula Grande (M=3kg)\n{len(all_files)} archivos, dt={dt_bin:.3f}s"
-    #if args.tmax is not None:
-    #    title_text_dcm += f"\nRango: 0.0 - {t_max:.2f} s"
-    
-    #ax_dcm.set_title(title_text_dcm, fontsize=16, fontweight='bold', pad=20)
-    ax_dcm.set_xlabel("Tiempo (s)", fontsize=14)
-    ax_dcm.set_ylabel("DCM (m²)", fontsize=14)
-    
-    ax_dcm.legend(loc="upper left", fontsize=12, framealpha=0.9, fancybox=True, shadow=True)
-    ax_dcm.grid(True, linestyle="--", alpha=0.3, color='gray')
-    ax_dcm.set_ylim(bottom=0)
-    
-=======
-
-    title_text_dcm = f"Desplazamiento Cuadrático Medio - Partícula Grande (M=3kg)\n{len(all_files)} archivos, dt={dt_bin:.3f}s"
-    if args.tmax is not None:
-        title_text_dcm += f"\nRango: 0.0 - {t_max:.2f} s"
-    else:
-        title_text_dcm += f"\nRango: 0.0 - {t_max:.2f} s (calculado automáticamente)"
-
-    #ax_dcm.set_title(title_text_dcm, fontsize=16, fontweight='bold', pad=20)
-    ax_dcm.set_xlabel("Tiempo (s)", fontsize=14)
-    ax_dcm.set_ylabel("DCM (m²)", fontsize=14)
-
-    ax_dcm.legend(loc="upper left", fontsize=12, framealpha=0.9, fancybox=True, shadow=True)
-    ax_dcm.grid(True, linestyle="--", alpha=0.3, color='gray')
-    ax_dcm.set_ylim(bottom=0)
-
->>>>>>> 3bb40dd3
-    #stats_text_dcm = f"R² = {r_squared:.4f}\nN = {len(all_files)} archivos\nPuntos = {len(sorted_times)}\nD = {D:.2e} m²/s"
-    #ax_dcm.text(0.02, 0.98, stats_text_dcm, transform=ax_dcm.transAxes,
-    #        verticalalignment='top', fontsize=11,
-    #        bbox=dict(boxstyle="round,pad=0.3", facecolor="white", alpha=0.8))
-<<<<<<< HEAD
-    
-    ax_dcm.tick_params(axis='both', which='major', labelsize=12)
-    ax_dcm.yaxis.set_major_formatter(FuncFormatter(format_func))
-    fig_dcm.tight_layout()
-    
-=======
-
-    ax_dcm.tick_params(axis='both', which='major', labelsize=12)
-    ax_dcm.yaxis.set_major_formatter(FuncFormatter(format_func))
-    fig_dcm.tight_layout()
-
->>>>>>> 3bb40dd3
-    dcm_plot_filename = f"analysis/v0=1.0_dcm.png"
-    fig_dcm.savefig(dcm_plot_filename, dpi=300, bbox_inches='tight', facecolor='white')
-    print(f"Gráfico de DCM guardado en: {dcm_plot_filename}")
-
-    # --- PLOT 2: Error Function E(D) ---
-    fig_error, ax_error = plt.subplots(figsize=(12, 8))
-
-    ax_error.plot(d_range, fit_errors, color="#007ACC", linewidth=2.5, label="Error del ajuste E(D)")
-    #ax_error.set_title("Error del Ajuste en Función del Coeficiente de Difusión", fontsize=14, fontweight='bold')
-    ax_error.set_xlabel("Coeficiente de Difusión D (m²/s)", fontsize=14)
-    ax_error.set_ylabel("Error Cuadrático Total E(D)", fontsize=14)
-    
-    min_error_d = optimal_D
-    min_error = np.min(fit_errors)
-    ax_error.axvline(x=min_error_d, color="#D62728", linestyle='--', linewidth=2, label=f"D óptimo = {min_error_d:.2e} m²/s")
-    ax_error.plot(min_error_d, min_error, 'o', color="#D62728", markersize=10, markeredgecolor='white', markeredgewidth=1.5)
-
-    ax_error.legend(loc="upper right", fontsize=10, framealpha=0.9, fancybox=True, shadow=True)
-    ax_error.grid(True, linestyle="--", alpha=0.3, color='gray')
-    ax_error.tick_params(axis='both', which='major', labelsize=12)
-    ax_error.yaxis.set_major_formatter(FuncFormatter(format_func))
-    fig_error.tight_layout()
-
-    error_plot_filename = f"analysis/v0=1.0_dcm_error.png"
-    fig_error.savefig(error_plot_filename, dpi=300, bbox_inches='tight', facecolor='white')
-    print(f"Gráfico de Error guardado en: {error_plot_filename}")
-
-    # Show plots when run interactively
-    #plt.show()
-
-    # Print detailed analysis information
-    print(f"\n=== ANÁLISIS DETALLADO ===")
-    print(f"Partícula analizada: ID {args.particle_id} (M=3kg)")
-    print(f"Velocidad inicial partículas pequeñas: v0 = 1 m/s")
-    print(f"dt_bin para agrupación: {dt_bin:.6f} s")
-    print(f"Coeficiente de difusión obtenido: D = {D:.6e} m²/s")
-    print(f"Calidad del ajuste: R² = {r_squared:.6f}")
-    print(f"Pendiente del ajuste: {slope:.6e} m²/s")
-    print(f"Desviación estándar de residuos: {residual_std:.6e} m²")
-    print(f"Residuo máximo absoluto: {np.max(np.abs(residuals)):.6e} m²")
-
-if __name__ == "__main__":
-    main()
+import matplotlib.pyplot as plt
+import numpy as np
+from matplotlib.ticker import FuncFormatter
+import matplotlib.cm as cm
+import glob
+from collections import defaultdict
+import argparse
+import os
+
+# Simulation constants
+L = 0.1  # Container diameter (m)
+R = 0.005  # Obstacle radius (m)
+CONTAINER_RADIUS = L / 2  # 0.05 m
+OBSTACLE_RADIUS = R  # 0.005 m
+
+def find_obstacle_wall_time(files, particle_id=0):
+    """
+    Find the time when the obstacle reaches the wall by analyzing simulation data.
+    Returns the minimum time across all files where the obstacle reaches the wall boundary.
+    """
+    wall_times = []
+
+    for file in files:
+        times, positions = load_positions(file, particle_id)
+
+        if len(times) == 0 or len(positions) == 0:
+            continue
+
+        # Calculate radial distance from center for each position
+        radial_distances = np.sqrt(positions[:, 0]**2 + positions[:, 1]**2)
+
+        # Find when obstacle reaches wall boundary (container_radius - obstacle_radius)
+        wall_boundary = CONTAINER_RADIUS - OBSTACLE_RADIUS  # 0.045 m
+
+        # Find first time when obstacle reaches or exceeds wall boundary
+        wall_reached = radial_distances >= wall_boundary
+
+        if np.any(wall_reached):
+            # Find the first occurrence
+            first_wall_time_idx = np.where(wall_reached)[0][0]
+            wall_time = times[first_wall_time_idx]
+            wall_times.append(wall_time)
+            print(f"  {file}: Obstacle reaches wall at t = {wall_time:.4f} s")
+        else:
+            print(f"  {file}: Obstacle never reaches wall (max distance: {np.max(radial_distances):.4f} m)")
+
+    if not wall_times:
+        print("Warning: Obstacle never reaches wall in any file. Using full simulation time.")
+        return None
+
+    # Return the minimum time across all files
+    min_wall_time = min(wall_times)
+    print(f"Earliest wall collision time across all files: {min_wall_time:.4f} s")
+    return min_wall_time
+
+def load_positions(filename, particle_id=0):
+    """Parse simulation output file and extract particle positions over time."""
+    with open(filename, "r") as f:
+        content = f.read()
+
+    blocks = content.split("---")
+    times, positions = [], []
+
+    for block in blocks:
+        lines = block.strip().split("\n")
+        if len(lines) < 2:
+            continue
+
+        time = float(lines[0])
+        times.append(time)
+
+        for line in lines[1:]:
+            parts = line.strip().split()
+            if len(parts) < 5:
+                continue
+
+            idx, x, y, vx, vy = map(float, parts)
+            if int(idx) == particle_id:  # Track specified particle
+                positions.append((x, y))
+                break
+
+    return np.array(times), np.array(positions)
+
+def group_by_time_bin(times, values, dt_bin=0.001):
+    binned = defaultdict(list)
+    for t, v in zip(times, values):
+        t_bin = round(t / dt_bin) * dt_bin
+        binned[t_bin].append(v)
+    return binned
+
+def format_func(value, _):
+    if value == 0 or np.isclose(value, 0):
+        return "0"
+    try:
+        exponent = int(np.floor(np.log10(abs(value))))
+        base = value / 10**exponent
+        if np.isclose(base, 1):
+            return r"$10^{%d}$" % exponent
+        else:
+            return r"$%.1f \times 10^{%d}$" % (base, exponent)
+    except:
+        return ""
+
+def main():
+    parser = argparse.ArgumentParser(description="Análisis de DCM para partícula grande (M=3kg) - Event-Driven MD")
+    parser.add_argument("--tmax", type=float, default=None,
+                       help="Tiempo máximo para el análisis (s) - si no se especifica, se calcula automáticamente")
+    parser.add_argument("--dt-bin", type=float, default=0.001,
+                       help="Intervalo de tiempo para agrupación (s) - debe ser consistente con el cálculo DCM")
+    parser.add_argument("--particle-id", type=int, default=0,
+                       help="ID de la partícula grande a analizar (default: 0)")
+    args = parser.parse_args()
+
+    # Main processing
+    dt_bin = args.dt_bin
+    all_files = sorted(glob.glob("output/*"))
+
+    dcms_by_time = defaultdict(list)
+    max_times = []
+    
+    print(f"Analizando partícula ID: {args.particle_id} (M=3kg)")
+    print(f"dt_bin para agrupación: {dt_bin:.6f} s")
+    print(f"Archivos encontrados: {len(all_files)}")
+
+    # Calculate maximum time automatically if not provided
+    if args.tmax is None:
+        print("Calculando tiempo máximo automáticamente...")
+        t_max = find_obstacle_wall_time(all_files, args.particle_id)
+    else:
+        t_max = args.tmax
+        print(f"Usando tiempo máximo especificado: {t_max:.4f} s")
+
+    dcms_by_time = defaultdict(list)
+    max_times = []
+
+    # First pass: compute minimum common time
+    for file in all_files:
+        times, _ = load_positions(file, args.particle_id)
+        if len(times) > 0:
+            max_times.append(times[-1])
+
+    if not max_times:
+        print("Error: No valid data found in any files")
+        exit()
+
+    t_min = max(max_times)
+    
+    # Use the automatically calculated time if --tmax was not provided
+    if args.tmax is None:
+        if t_max is not None:
+            t_max = min(t_max, t_min)  # Use the smaller of calculated wall time or available data
+        else:
+            t_max = t_min  # If no wall collision found, use full available time
+    else:
+        t_max = args.tmax
+
+    print(f"Tiempo de corte (mínimo entre todas las corridas): {t_min:.4f} s")
+    if args.tmax is not None:
+        print(f"Tiempo máximo limitado a: {t_max:.4f} s")
+    else:
+        print(f"Tiempo máximo calculado automáticamente: {t_max:.4f} s")
+
+    # Second pass: collect DCMs
+    for file in all_files:
+        times, positions = load_positions(file, args.particle_id)
+
+        if len(times) == 0 or len(positions) == 0:
+            print(f"Warning: No data found in {file}")
+            continue
+
+        # Apply time limits
+        mask = (times >= 0) & (times <= t_max)
+        times = times[mask]
+        positions = positions[mask]
+
+        if len(times) == 0:
+            print(f"Warning: No data within time range for {file}")
+            continue
+
+        # Calculate DCM from TRUE initial position (t=0)
+        # This is crucial for correct DCM calculation
+        initial_pos = positions[0]  # Position at t=0
+        dcm = np.sum((positions - initial_pos)**2, axis=1)
+
+        # Group by time bins for ensemble averaging
+        binned = group_by_time_bin(times, dcm, dt_bin=dt_bin)
+        for t_bin, z2 in binned.items():
+            dcms_by_time[t_bin].extend(z2 if isinstance(z2, list) else [z2])
+
+    # Sort and compute stats
+    sorted_times = sorted(dcms_by_time.keys())
+    mean_dcm = [np.mean(dcms_by_time[t]) for t in sorted_times]
+    std_dcm  = [np.std(dcms_by_time[t]) for t in sorted_times]
+
+    print(f"Datos cargados y agrupados: {len(sorted_times)} elementos")
+    print(f"Rango temporal: {sorted_times[0]:.4f} - {sorted_times[-1]:.4f} s")
+
+    # Convert to numpy arrays for calculations
+    sorted_times = np.array(sorted_times)
+    mean_dcm = np.array(mean_dcm)
+    std_dcm = np.array(std_dcm)
+
+    # Linear fit for diffusion coefficient (forced through origin)
+    # DCM = 4*D*t, so we fit y = mx where m = 4*D
+    slope = np.sum(sorted_times * mean_dcm) / np.sum(sorted_times**2)
+    D = slope / 4  # D = slope/4 for 2D diffusion
+    fit_line = slope * sorted_times  # y = mx (no intercept)
+
+    # Calculate R² and residuals for fit quality
+    residuals = np.array(mean_dcm) - np.array(fit_line)
+    ss_res = np.sum(residuals**2)
+    ss_tot = np.sum((mean_dcm - np.mean(mean_dcm))**2)
+    r_squared = 1 - (ss_res / ss_tot) if ss_tot > 0 else 1
+    residual_std = np.std(residuals)
+
+    # Error analysis for E(D) plot
+    optimal_slope = slope
+    optimal_D = D
+
+    # Create a range of D values to test around the optimal one
+    d_range = np.linspace(optimal_D * 0.5, optimal_D * 1.5, 200)
+
+    # Calculate the error E(D) for each D value
+    # E(D) = sum_i [y_i - f(x_i, D)]^2, where f(x_i, D) = (4*D)*x_i (no intercept)
+    fit_errors = []
+    for d_val in d_range:
+        current_slope = 4 * d_val
+        predicted_dcm = current_slope * sorted_times  # No intercept
+        error = np.sum((np.array(mean_dcm) - predicted_dcm)**2)
+        fit_errors.append(error)
+
+    print(f"Coeficiente de difusión: D = {D:.6e} m²/s")
+    print(f"R² del ajuste: {r_squared:.6f}")
+
+    # Set style for better looking plots
+    plt.style.use('default')
+
+    # --- PLOT 1: DCM vs Time ---
+    fig_dcm, ax_dcm = plt.subplots(figsize=(12, 8))
+
+    ax_dcm.fill_between(sorted_times,
+                   np.array(mean_dcm) - np.array(std_dcm),
+                   np.array(mean_dcm) + np.array(std_dcm),
+                   color="#2E86AB", alpha=0.2, label="±1σ")
+
+    ax_dcm.plot(sorted_times, mean_dcm, color="#2E86AB", linewidth=1.2, alpha=0.9, label="DCM (Ensemble)")
+
+    ax_dcm.plot(sorted_times, fit_line, color="#A23B72", linewidth=3,
+            label=f"Ajuste Lineal (D={D:.2e} m²/s)")
+
+    title_text_dcm = f"Desplazamiento Cuadrático Medio - Partícula Grande (M=3kg)\n{len(all_files)} archivos, dt={dt_bin:.3f}s"
+    if args.tmax is not None:
+        title_text_dcm += f"\nRango: 0.0 - {t_max:.2f} s"
+    else:
+        title_text_dcm += f"\nRango: 0.0 - {t_max:.2f} s (calculado automáticamente)"
+
+    #ax_dcm.set_title(title_text_dcm, fontsize=16, fontweight='bold', pad=20)
+    ax_dcm.set_xlabel("Tiempo (s)", fontsize=14)
+    ax_dcm.set_ylabel("DCM (m²)", fontsize=14)
+
+    ax_dcm.legend(loc="upper left", fontsize=12, framealpha=0.9, fancybox=True, shadow=True)
+    ax_dcm.grid(True, linestyle="--", alpha=0.3, color='gray')
+    ax_dcm.set_ylim(bottom=0)
+
+    #stats_text_dcm = f"R² = {r_squared:.4f}\nN = {len(all_files)} archivos\nPuntos = {len(sorted_times)}\nD = {D:.2e} m²/s"
+    #ax_dcm.text(0.02, 0.98, stats_text_dcm, transform=ax_dcm.transAxes,
+    #        verticalalignment='top', fontsize=11,
+    #        bbox=dict(boxstyle="round,pad=0.3", facecolor="white", alpha=0.8))
+
+    ax_dcm.tick_params(axis='both', which='major', labelsize=12)
+    ax_dcm.yaxis.set_major_formatter(FuncFormatter(format_func))
+    fig_dcm.tight_layout()
+
+    dcm_plot_filename = f"analysis/v0=1.0_dcm.png"
+    fig_dcm.savefig(dcm_plot_filename, dpi=300, bbox_inches='tight', facecolor='white')
+    print(f"Gráfico de DCM guardado en: {dcm_plot_filename}")
+
+    # --- PLOT 2: Error Function E(D) ---
+    fig_error, ax_error = plt.subplots(figsize=(12, 8))
+
+    ax_error.plot(d_range, fit_errors, color="#007ACC", linewidth=2.5, label="Error del ajuste E(D)")
+    #ax_error.set_title("Error del Ajuste en Función del Coeficiente de Difusión", fontsize=14, fontweight='bold')
+    ax_error.set_xlabel("Coeficiente de Difusión D (m²/s)", fontsize=14)
+    ax_error.set_ylabel("Error Cuadrático Total E(D)", fontsize=14)
+    
+    min_error_d = optimal_D
+    min_error = np.min(fit_errors)
+    ax_error.axvline(x=min_error_d, color="#D62728", linestyle='--', linewidth=2, label=f"D óptimo = {min_error_d:.2e} m²/s")
+    ax_error.plot(min_error_d, min_error, 'o', color="#D62728", markersize=10, markeredgecolor='white', markeredgewidth=1.5)
+
+    ax_error.legend(loc="upper right", fontsize=10, framealpha=0.9, fancybox=True, shadow=True)
+    ax_error.grid(True, linestyle="--", alpha=0.3, color='gray')
+    ax_error.tick_params(axis='both', which='major', labelsize=12)
+    ax_error.yaxis.set_major_formatter(FuncFormatter(format_func))
+    fig_error.tight_layout()
+
+    error_plot_filename = f"analysis/v0=1.0_dcm_error.png"
+    fig_error.savefig(error_plot_filename, dpi=300, bbox_inches='tight', facecolor='white')
+    print(f"Gráfico de Error guardado en: {error_plot_filename}")
+
+    # Show plots when run interactively
+    #plt.show()
+
+    # Print detailed analysis information
+    print(f"\n=== ANÁLISIS DETALLADO ===")
+    print(f"Partícula analizada: ID {args.particle_id} (M=3kg)")
+    print(f"Velocidad inicial partículas pequeñas: v0 = 1 m/s")
+    print(f"dt_bin para agrupación: {dt_bin:.6f} s")
+    print(f"Coeficiente de difusión obtenido: D = {D:.6e} m²/s")
+    print(f"Calidad del ajuste: R² = {r_squared:.6f}")
+    print(f"Pendiente del ajuste: {slope:.6e} m²/s")
+    print(f"Desviación estándar de residuos: {residual_std:.6e} m²")
+    print(f"Residuo máximo absoluto: {np.max(np.abs(residuals)):.6e} m²")
+
+if __name__ == "__main__":
+    main()